{
  "name": "@github/vscode-github-actions",
  "displayName": "GitHub Actions",
  "publisher": "github",
  "icon": "resources/logo.png",
  "license": "MIT",
  "repository": {
    "url": "https://github.com/github/vscode-github-actions"
  },
  "description": "GitHub Actions workflows and runs for github.com hosted repositories in VS Code",
  "version": "0.27.1",
  "engines": {
    "vscode": "^1.98.0",
    "node": ">20.18.2"
  },
  "extensionKind": [
    "workspace"
  ],
  "capabilities": {
    "virtualWorkspaces": true
  },
  "categories": [
    "Other"
  ],
  "activationEvents": [
    "onView:workflows",
    "onView:settings",
    "workspaceContains:**/.github/workflows/**"
  ],
  "main": "./dist/extension.js",
  "browser": "./dist/web/extension.js",
  "contributes": {
    "languages": [
      {
        "id": "github-actions-workflow",
        "aliases": [
          "GitHub Actions Workflow"
        ],
        "filenamePatterns": [
          "**/.github/workflows/**/*.yml",
          "**/.github/workflows/**/*.yaml"
        ],
        "configuration": "./language/language-configuration.json",
        "icon": {
          "dark": "resources/icons/dark/lang.svg",
          "light": "resources/icons/light/lang.svg"
        }
      }
    ],
    "grammars": [
      {
        "language": "github-actions-workflow",
        "scopeName": "source.github-actions-workflow",
        "path": "./language/syntaxes/yaml.tmLanguage.json"
      },
      {
        "scopeName": "source.github-actions-workflow.github-actions-expression",
        "path": "./language/syntaxes/expressions.tmGrammar.json",
        "injectTo": [
          "source.github-actions-workflow"
        ]
      }
    ],
    "configuration": {
      "title": "GitHub Actions",
      "properties": {
        "github-actions.workflows.pinned.workflows": {
          "description": "Workflows to show in the status bar, identified by their paths",
          "deprecationMessage": "This setting is deprecated. Pinned workflows are now configured and persisted automatically on a per-workspace basis without using settings. This avoids unnecessary workspace settings file changes and allows per-user flexibility.",
          "type": "array",
          "scope": "window"
        },
        "github-actions.workflows.pinned.refresh.enabled": {
          "type": "boolean",
          "description": "Auto-refresh pinned workflows. Note: this uses polling and counts against your GitHub API rate limit",
          "default": false,
          "scope": "window"
        },
        "github-actions.workflows.pinned.refresh.interval": {
          "type": "number",
          "description": "Time to wait between calls to update pinned workflows in seconds",
          "default": 30,
          "scope": "window"
        },
        "github-actions.remote-name": {
          "type": "string",
          "description": "The name of the repository's git remote that points to GitHub",
          "default": "origin",
          "scope": "window"
        },
        "github-actions.use-enterprise": {
          "type": "boolean",
          "markdownDescription": "If this is set to true, use the auth provider for the GitHub Enterprise URL configured in `github-enterprise.uri`",
          "default": false,
          "scope": "window"
        }
      }
    },
    "commands": [
      {
        "command": "github-actions.explorer.refresh",
        "category": "GitHub Actions",
        "title": "Refresh",
        "icon": {
          "dark": "resources/icons/dark/refresh.svg",
          "light": "resources/icons/light/refresh.svg"
        }
      },
      {
        "command": "github-actions.explorer.current-branch.refresh",
        "category": "GitHub Actions",
        "title": "Refresh current branch",
        "icon": {
          "dark": "resources/icons/dark/refresh.svg",
          "light": "resources/icons/light/refresh.svg"
        }
      },
      {
        "command": "github-actions.explorer.openRun",
        "category": "GitHub Actions",
        "title": "Open workflow run",
        "when": "viewItem =~ /workflow/"
      },
      {
        "command": "github-actions.explorer.openWorkflowFile",
        "category": "GitHub Actions",
        "title": "Open workflow",
        "when": "viewItem =~ /workflow/"
      },
      {
        "command": "github-actions.explorer.triggerRun",
        "category": "GitHub Actions",
        "title": "Trigger workflow",
        "when": "viewItem =~ /workflow/ && viewItem =~ /dispatch/",
        "icon": {
          "dark": "resources/icons/dark/run.svg",
          "light": "resources/icons/light/run.svg"
        }
      },
      {
        "command": "github-actions.workflow.run.open",
        "category": "GitHub Actions",
        "title": "Open workflow run",
        "when": "viewItem =~ /run/",
        "icon": "$(globe)"
      },
      {
        "command": "github-actions.workflow.logs",
        "category": "GitHub Actions",
        "title": "View job logs",
        "when": "viewItem =~ /job/",
        "icon": {
          "dark": "resources/icons/dark/logs.svg",
          "light": "resources/icons/light/logs.svg"
        }
      },
      {
        "command": "github-actions.step.logs",
        "category": "GitHub Actions",
        "title": "View step logs",
        "when": "viewItem =~ /step/",
        "icon": "$(globe)"
      },
      {
        "command": "github-actions.workflow.run.rerun",
        "category": "GitHub Actions",
        "title": "Rerun workflow run",
        "when": "viewItem =~ /run/ && viewItem =~ /rerunnable/"
      },
      {
        "command": "github-actions.workflow.run.cancel",
        "category": "GitHub Actions",
        "title": "Cancel workflow run",
        "when": "viewItem =~ /run/ && viewItem =~ /cancelable/"
      },
      {
        "command": "github-actions.settings.secrets.manage",
        "category": "GitHub Actions",
        "title": "Add new secret",
        "icon": "$(globe)"
      },
      {
        "command": "github-actions.settings.secret.add",
        "category": "GitHub Actions",
        "title": "Add new secret",
        "icon": {
          "dark": "resources/icons/dark/add.svg",
          "light": "resources/icons/light/add.svg"
        }
      },
      {
        "command": "github-actions.settings.secret.copy",
        "category": "GitHub Actions",
        "title": "Copy secret name"
      },
      {
        "command": "github-actions.settings.secret.update",
        "category": "GitHub Actions",
        "title": "Update secret",
        "icon": {
          "dark": "resources/icons/dark/edit.svg",
          "light": "resources/icons/light/edit.svg"
        }
      },
      {
        "command": "github-actions.settings.secret.delete",
        "category": "GitHub Actions",
        "title": "Delete secret",
        "icon": {
          "dark": "resources/icons/dark/remove.svg",
          "light": "resources/icons/light/remove.svg"
        }
      },
      {
        "command": "github-actions.settings.variable.add",
        "category": "GitHub Actions",
        "title": "Add new variable",
        "icon": {
          "dark": "resources/icons/dark/add.svg",
          "light": "resources/icons/light/add.svg"
        }
      },
      {
        "command": "github-actions.settings.variable.update",
        "category": "GitHub Actions",
        "title": "Update variable",
        "icon": {
          "dark": "resources/icons/dark/edit.svg",
          "light": "resources/icons/light/edit.svg"
        }
      },
      {
        "command": "github-actions.settings.variable.delete",
        "category": "GitHub Actions",
        "title": "Delete variable",
        "icon": {
          "dark": "resources/icons/dark/remove.svg",
          "light": "resources/icons/light/remove.svg"
        }
      },
      {
        "command": "github-actions.settings.variable.copy-name",
        "category": "GitHub Actions",
        "title": "Copy variable name"
      },
      {
        "command": "github-actions.settings.variable.copy-value",
        "category": "GitHub Actions",
        "title": "Copy variable value"
      },
      {
        "command": "github-actions.workflow.pin",
        "category": "GitHub Actions",
        "title": "Pin workflow",
        "icon": "$(pin)"
      },
      {
        "command": "github-actions.workflow.unpin",
        "category": "GitHub Actions",
        "title": "Unpin workflow",
        "icon": "$(pinned)"
      },
      {
        "command": "github-actions.sign-in",
        "title": "Sign in to GitHub"
      }
    ],
    "views": {
      "github-actions": [
        {
          "id": "github-actions.current-branch",
          "name": "Current Branch",
          "when": "github-actions.internet-access && github-actions.signed-in && github-actions.has-repos"
        },
        {
          "id": "github-actions.workflows",
          "name": "Workflows",
          "when": "github-actions.internet-access && github-actions.signed-in && github-actions.has-repos"
        },
        {
          "id": "github-actions.settings",
          "name": "Settings",
          "when": "github-actions.internet-access && github-actions.signed-in && github-actions.has-repos"
        },
        {
          "id": "github-actions.empty-view",
          "name": "",
          "when": "!github-actions.internet-access || !github-actions.signed-in || !github-actions.has-repos"
        }
      ]
    },
    "viewsWelcome": [
      {
        "view": "github-actions.empty-view",
        "contents": "Sign in to GitHub to display runs, workflows, and configure Actions settings.\n[Sign in to GitHub](command:github-actions.sign-in)",
        "when": "!github-actions.signed-in"
      },
      {
        "view": "github-actions.empty-view",
        "contents": "Unable to connect to the GitHub API, please check your internet connection.\n[Refresh](command:github-actions.explorer.refresh)",
        "when": "github-actions.signed-in && !github-actions.internet-access"
      },
      {
        "view": "github-actions.empty-view",
        "contents": "No GitHub repositories found. Please open a folder that contains a GitHub repository.",
        "when": "github-actions.internet-access && github-actions.signed-in && !github-actions.has-repos"
      }
    ],
    "viewsContainers": {
      "activitybar": [
        {
          "id": "github-actions",
          "title": "GitHub Actions",
          "icon": "resources/icons/light/explorer.svg"
        }
      ]
    },
    "menus": {
      "view/title": [
        {
          "command": "github-actions.explorer.refresh",
          "group": "navigation",
          "when": "view == github-actions.workflows || view == github-actions.settings"
        },
        {
          "command": "github-actions.explorer.current-branch.refresh",
          "group": "navigation",
          "when": "view == github-actions.current-branch"
        }
      ],
      "editor/title": [
        {
          "command": "github-actions.explorer.triggerRun",
          "when": "(githubActions:activeFile =~ /rdispatch/ || githubActions:activeFile =~ /wdispatch/) && resourceExtname =~ /\\.ya?ml/",
          "group": "navigation"
        }
      ],
      "view/item/context": [
        {
          "command": "github-actions.explorer.openWorkflowFile",
          "when": "viewItem =~ /workflow/"
        },
        {
          "command": "github-actions.workflow.pin",
          "group": "inline@1",
          "when": "viewItem =~ /workflow/ && viewItem =~ /pinnable/"
        },
        {
          "command": "github-actions.workflow.pin",
          "when": "viewItem =~ /workflow/ && viewItem =~ /pinnable/"
        },
        {
          "command": "github-actions.workflow.unpin",
          "group": "inline@2",
          "when": "viewItem =~ /workflow/ && viewItem =~ /pinned/"
        },
        {
          "command": "github-actions.workflow.unpin",
          "when": "viewItem =~ /workflow/ && viewItem =~ /pinned/"
        },
        {
          "command": "github-actions.explorer.triggerRun",
          "group": "inline@10",
          "when": "viewItem =~ /rdispatch/ || viewItem =~ /wdispatch/"
        },
        {
          "command": "github-actions.explorer.triggerRun",
          "when": "viewItem =~ /rdispatch/ || viewItem =~ /wdispatch/"
        },
        {
          "command": "github-actions.workflow.run.open",
          "when": "viewItem =~ /run\\s/",
          "group": "inline"
        },
        {
          "command": "github-actions.workflow.logs",
          "group": "inline",
          "when": "viewItem =~ /job/ && viewItem =~ /completed/"
        },
        {
          "command": "github-actions.step.logs",
          "group": "inline",
          "when": "viewItem =~ /step/ && viewItem =~ /completed/"
        },
        {
          "command": "github-actions.workflow.run.cancel",
          "when": "viewItem =~ /run/ && viewItem =~ /cancelable/"
        },
        {
          "command": "github-actions.workflow.run.rerun",
          "when": "viewItem =~ /run/ && viewItem =~ /rerunnable/"
        },
        {
          "command": "github-actions.settings.secret.add",
          "group": "inline",
          "when": "viewItem == 'secrets' || viewItem == 'environment-secrets'"
        },
        {
          "command": "github-actions.settings.secret.update",
          "when": "viewItem == 'repo-secret' || viewItem == 'env-secret'",
          "group": "inline@1"
        },
        {
          "command": "github-actions.settings.secret.copy",
          "when": "viewItem == 'repo-secret' || viewItem == 'env-secret' || viewItem == 'org-secret'",
          "group": "context"
        },
        {
          "command": "github-actions.settings.secret.delete",
          "when": "viewItem == 'repo-secret' || viewItem == 'env-secret' ",
          "group": "inline@2"
        },
        {
          "command": "github-actions.settings.variable.add",
          "group": "inline",
          "when": "viewItem == 'repo-variables' || viewItem == 'environment-variables'"
        },
        {
          "command": "github-actions.settings.variable.update",
          "group": "inline@1",
          "when": "viewItem == 'repo-variable' || viewItem == 'env-variable'"
        },
        {
          "command": "github-actions.settings.variable.delete",
          "group": "inline@2",
          "when": "viewItem == 'repo-variable' || viewItem == 'env-variable'"
        },
        {
          "command": "github-actions.settings.variable.copy-name",
          "when": "viewItem == 'repo-variable' || viewItem == 'env-variable' || viewItem == 'org-variable'",
          "group": "context"
        },
        {
          "command": "github-actions.settings.variable.copy-value",
          "when": "viewItem == 'repo-variable' || viewItem == 'env-variable' || viewItem == 'org-variable'",
          "group": "context"
        }
      ],
      "commandPalette": [
        {
          "command": "github-actions.explorer.openRun",
          "when": "false"
        },
        {
          "command": "github-actions.explorer.openWorkflowFile",
          "when": "false"
        },
        {
          "command": "github-actions.explorer.triggerRun",
          "when": "false"
        },
        {
          "command": "github-actions.workflow.run.open",
          "when": "false"
        },
        {
          "command": "github-actions.workflow.logs",
          "when": "false"
        },
        {
          "command": "github-actions.step.logs",
          "when": "false"
        },
        {
          "command": "github-actions.workflow.run.rerun",
          "when": "false"
        },
        {
          "command": "github-actions.workflow.run.cancel",
          "when": "false"
        },
        {
          "command": "github-actions.settings.secrets.manage",
          "when": "false"
        },
        {
          "command": "github-actions.settings.secret.add",
          "when": "false"
        },
        {
          "command": "github-actions.settings.secret.copy",
          "when": "false"
        },
        {
          "command": "github-actions.settings.secret.update",
          "when": "false"
        },
        {
          "command": "github-actions.settings.secret.delete",
          "when": "false"
        },
        {
          "command": "github-actions.settings.variable.add",
          "when": "false"
        },
        {
          "command": "github-actions.settings.variable.update",
          "when": "false"
        },
        {
          "command": "github-actions.settings.variable.delete",
          "when": "false"
        },
        {
          "command": "github-actions.settings.variable.copy-name",
          "when": "false"
        },
        {
          "command": "github-actions.settings.variable.copy-value",
          "when": "false"
        },
        {
          "command": "github-actions.workflow.pin",
          "when": "false"
        },
        {
          "command": "github-actions.workflow.unpin",
          "when": "false"
        },
        {
          "command": "github-actions.sign-in",
          "when": "false"
        }
      ]
    }
  },
  "scripts": {
    "esbuild": "node esbuild.mjs",
    "build": "npm run esbuild -- --production && npm run esbuild -- --production --web",
    "watch": "npm run esbuild -- --watch",
    "watch-web": "npm run esbuild -- --watch --web",
    "clean": "rimraf ./dist ./out",
    "package": "npm run clean && vsce package",
    "vscode:prepublish": "npm run build",
    "open-in-browser": "vscode-test-web --extensionDevelopmentPath=. .",
    "lint": "eslint",
    "lint-fix": "eslint --fix",
    "format": "prettier --write \"**/*.ts\"",
    "format-check": "prettier --check \"**/*.ts\"",
    "test": "cross-env NODE_OPTIONS=\"--experimental-vm-modules\" jest",
    "test-watch": "NODE_OPTIONS=\"--experimental-vm-modules\" jest --watch"
  },
  "devDependencies": {
    "@eslint/js": "^9.22.0",
    "@types/jest": "^29.0.3",
    "@types/libsodium-wrappers": "^0.7.10",
    "@types/node": "^20.17.23",
    "@types/uuid": "^3.4.6",
    "@types/vscode": "^1.95.0",
    "@vscode/test-web": "*",
    "@vscode/vsce": "^2.19.0",
    "cross-env": "^7.0.3",
    "esbuild": "^0.25.1",
    "esbuild-plugin-polyfill-node": "^0.3.0",
    "eslint": "^9.22.0",
    "eslint-config-prettier": "^10.1.1",
    "glob": "^11.0.1",
    "globals": "^16.0.0",
    "jest": "^29.0.3",
    "node-loader": "^0.6.0",
    "prettier": "^3.5.3",
    "rimraf": "^3.0.1",
    "source-map-loader": "^4.0.1",
    "ts-jest": "^29.0.3",
    "ts-loader": "^9.4.1",
    "typescript": "^5.8.2",
    "typescript-eslint": "^8.26.0"
  },
  "dependencies": {
    "@actions/languageserver": "*",
    "@actions/workflow-parser": "*",
<<<<<<< HEAD
    "@octokit/plugin-retry": "^7.1.4",
    "@octokit/plugin-throttling": "^9.4.0",
    "@octokit/request-error": "^6.1.7",
    "@octokit/rest": "^21.1.1",
    "@vscode/vsce": "^2.19.0",
=======
    "@octokit/rest": "^19.0.7",
>>>>>>> 38d14750
    "buffer": "^6.0.3",
    "crypto-browserify": "^3.12.0",
    "dayjs": "^1.11.7",
    "elliptic": "6.6.1",
    "libsodium-wrappers": "^0.7.10",
    "path-browserify": "^1.0.1",
    "ssh-config": "^3.0.0",
    "stream-browserify": "^3.0.0",
    "timers-browserify": "^2.0.12",
    "ts-pattern": "^5.6.2",
    "tunnel": "0.0.6",
    "util": "^0.12.1",
    "uuid": "^3.3.3",
    "vscode-languageclient": "^9.0.1",
    "vscode-uri": "^3.1.0"
  },
  "overrides": {
    "browserify-sign": {
      "elliptic": "6.6.1"
    },
    "create-ecdh": {
      "elliptic": "6.6.1"
    }
  }
}<|MERGE_RESOLUTION|>--- conflicted
+++ resolved
@@ -569,15 +569,11 @@
   "dependencies": {
     "@actions/languageserver": "*",
     "@actions/workflow-parser": "*",
-<<<<<<< HEAD
     "@octokit/plugin-retry": "^7.1.4",
     "@octokit/plugin-throttling": "^9.4.0",
     "@octokit/request-error": "^6.1.7",
     "@octokit/rest": "^21.1.1",
     "@vscode/vsce": "^2.19.0",
-=======
-    "@octokit/rest": "^19.0.7",
->>>>>>> 38d14750
     "buffer": "^6.0.3",
     "crypto-browserify": "^3.12.0",
     "dayjs": "^1.11.7",
