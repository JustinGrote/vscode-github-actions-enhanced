{
  "name": "github-actions-enhanced",
  "displayName": "GitHub Actions Enhanced",
  "publisher": "justin-grote",
  "icon": "resources/logo.png",
  "license": "MIT",
  "repository": {
    "url": "https://github.com/justingrote/vscode-github-actions-enhanced"
  },
  "description": "GitHub Actions with enhancements that are pending merge to the official extension.",
  "version": "0.0.0-source",
  "engines": {
    "vscode": "^1.98.0",
    "node": ">20.18.2"
  },
  "extensionKind": [
    "workspace"
  ],
  "capabilities": {
    "virtualWorkspaces": true
  },
  "categories": [
    "Other"
  ],
  "keywords": [
    "github",
    "actions",
    "improved",
    "better",
    "enhanced",
    "workflow",
    "runs",
    "jobs",
    "steps",
    "secrets",
    "variables",
    "settings",
    "github-actions"
  ],
  "activationEvents": [
    "onView:workflows",
    "onView:settings",
    "workspaceContains:**/.github/workflows/**"
  ],
  "main": "./dist/extension.js",
  "browser": "./dist/web/extension.js",
  "contributes": {
    "languages": [
      {
        "id": "github-actions-workflow",
        "aliases": [
          "GitHub Actions Workflow"
        ],
        "filenamePatterns": [
          "**/.github/workflows/**/*.yml",
          "**/.github/workflows/**/*.yaml"
        ],
        "configuration": "./language/language-configuration.json",
        "icon": {
          "dark": "resources/icons/dark/lang.svg",
          "light": "resources/icons/light/lang.svg"
        }
      }
    ],
    "grammars": [
      {
        "language": "github-actions-workflow",
        "scopeName": "source.github-actions-workflow",
        "path": "./language/syntaxes/yaml.tmLanguage.json"
      },
      {
        "scopeName": "source.github-actions-workflow.github-actions-expression",
        "path": "./language/syntaxes/expressions.tmGrammar.json",
        "injectTo": [
          "source.github-actions-workflow"
        ]
      }
    ],
    "configuration": {
      "title": "GitHub Actions",
      "properties": {
        "github-actions.workflows.pinned.workflows": {
          "description": "Workflows to show in the status bar, identified by their paths",
          "deprecationMessage": "This setting is deprecated. Pinned workflows are now configured and persisted automatically on a per-workspace basis without using settings. This avoids unnecessary workspace settings file changes and allows per-user flexibility.",
          "type": "array",
          "scope": "window"
        },
        "github-actions.workflows.pinned.refresh.enabled": {
          "type": "boolean",
          "description": "Auto-refresh pinned workflows. Note: this uses polling and counts against your GitHub API rate limit",
          "default": false,
          "scope": "window"
        },
        "github-actions.workflows.pinned.refresh.interval": {
          "type": "number",
          "description": "Time to wait between calls to update pinned workflows in seconds",
          "default": 30,
          "scope": "window"
        },
        "github-actions.remote-name": {
          "type": "string",
          "description": "The name of the repository's git remote that points to GitHub",
          "default": "origin",
          "scope": "window"
        },
        "github-actions.use-enterprise": {
          "type": "boolean",
          "markdownDescription": "If this is set to true, use the auth provider for the GitHub Enterprise URL configured in `github-enterprise.uri`",
          "default": false,
          "scope": "window"
        }
      }
    },
    "commands": [
      {
        "command": "github-actions.explorer.refresh",
        "category": "GitHub Actions",
        "title": "Refresh",
        "icon": "$(refresh)"
      },
      {
        "command": "github-actions.explorer.current-branch.refresh",
        "category": "GitHub Actions",
        "title": "Refresh current branch",
        "icon": "$(refresh)"
      },
      {
        "command": "github-actions.explorer.openRun",
        "category": "GitHub Actions",
        "title": "Open workflow run",
        "when": "viewItem =~ /workflow/"
      },
      {
        "command": "github-actions.explorer.openWorkflowFile",
        "category": "GitHub Actions",
        "title": "Open workflow",
        "when": "viewItem =~ /workflow/"
      },
      {
        "command": "github-actions.explorer.triggerRun",
        "category": "GitHub Actions",
        "title": "Trigger workflow",
        "when": "viewItem =~ /workflow/ && viewItem =~ /dispatch/",
        "icon": "$(play)"
      },
      {
        "command": "github-actions.workflow.run.open",
        "category": "GitHub Actions",
        "title": "Open workflow run",
        "when": "viewItem =~ /run/",
        "icon": "$(globe)"
      },
      {
        "command": "github-actions.workflow.logs",
        "category": "GitHub Actions",
        "title": "View job logs",
        "when": "viewItem =~ /job/",
        "icon": "$(output)"
      },
      {
        "command": "github-actions.step.logs",
        "category": "GitHub Actions",
        "title": "View step logs",
        "when": "viewItem =~ /step/",
        "icon": "$(globe)"
      },
      {
        "command": "github-actions.workflow.run.rerun",
        "category": "GitHub Actions",
        "title": "Rerun workflow run",
        "when": "viewItem =~ /run/ && viewItem =~ /rerunnable/"
      },
      {
        "command": "github-actions.workflow.run.cancel",
        "category": "GitHub Actions",
        "title": "Cancel workflow run",
        "when": "viewItem =~ /run/ && viewItem =~ /cancelable/"
      },
      {
        "command": "github-actions.settings.secrets.manage",
        "category": "GitHub Actions",
        "title": "Add new secret",
        "icon": "$(globe)"
      },
      {
        "command": "github-actions.settings.secret.add",
        "category": "GitHub Actions",
        "title": "Add new secret",
        "icon": "$(add)"
      },
      {
        "command": "github-actions.settings.secret.copy",
        "category": "GitHub Actions",
        "title": "Copy secret name"
      },
      {
        "command": "github-actions.settings.secret.update",
        "category": "GitHub Actions",
        "title": "Update secret",
        "icon": "$(edit)"
      },
      {
        "command": "github-actions.settings.secret.delete",
        "category": "GitHub Actions",
        "title": "Delete secret",
        "icon": "$(remove)"
      },
      {
        "command": "github-actions.settings.variable.add",
        "category": "GitHub Actions",
        "title": "Add new variable",
        "icon": "$(add)"
      },
      {
        "command": "github-actions.settings.variable.update",
        "category": "GitHub Actions",
        "title": "Update variable",
        "icon": "$(edit)"
      },
      {
        "command": "github-actions.settings.variable.delete",
        "category": "GitHub Actions",
        "title": "Delete variable",
        "icon": "$(remove)"
      },
      {
        "command": "github-actions.settings.variable.copy-name",
        "category": "GitHub Actions",
        "title": "Copy variable name"
      },
      {
        "command": "github-actions.settings.variable.copy-value",
        "category": "GitHub Actions",
        "title": "Copy variable value"
      },
      {
        "command": "github-actions.workflow.pin",
        "category": "GitHub Actions",
        "title": "Pin workflow",
        "icon": "$(pin)"
      },
      {
        "command": "github-actions.workflow.unpin",
        "category": "GitHub Actions",
        "title": "Unpin workflow",
        "icon": "$(pinned)"
      },
      {
        "command": "github-actions.sign-in",
        "title": "Sign in to GitHub"
      }
    ],
    "views": {
      "github-actions": [
        {
          "id": "github-actions.current-branch",
          "name": "Current Branch",
          "when": "github-actions.internet-access && github-actions.signed-in && github-actions.has-repos"
        },
        {
          "id": "github-actions.workflows",
          "name": "Workflows",
          "when": "github-actions.internet-access && github-actions.signed-in && github-actions.has-repos"
        },
        {
          "id": "github-actions.settings",
          "name": "Settings",
          "when": "github-actions.internet-access && github-actions.signed-in && github-actions.has-repos"
        },
        {
          "id": "github-actions.empty-view",
          "name": "",
          "when": "!github-actions.internet-access || !github-actions.signed-in || !github-actions.has-repos"
        }
      ]
    },
    "viewsWelcome": [
      {
        "view": "github-actions.empty-view",
        "contents": "Sign in to GitHub to display runs, workflows, and configure Actions settings.\n[Sign in to GitHub](command:github-actions.sign-in)",
        "when": "!github-actions.signed-in"
      },
      {
        "view": "github-actions.empty-view",
        "contents": "Unable to connect to the GitHub API, please check your internet connection.\n[Refresh](command:github-actions.explorer.refresh)",
        "when": "github-actions.signed-in && !github-actions.internet-access"
      },
      {
        "view": "github-actions.empty-view",
        "contents": "No GitHub repositories found. Please open a folder that contains a GitHub repository.",
        "when": "github-actions.internet-access && github-actions.signed-in && !github-actions.has-repos"
      }
    ],
    "viewsContainers": {
      "activitybar": [
        {
          "id": "github-actions",
          "title": "GitHub Actions",
          "icon": "resources/icons/light/explorer.svg"
        }
      ]
    },
    "menus": {
      "view/title": [
        {
          "command": "github-actions.explorer.refresh",
          "group": "navigation",
          "when": "view == github-actions.workflows || view == github-actions.settings"
        },
        {
          "command": "github-actions.explorer.current-branch.refresh",
          "group": "navigation",
          "when": "view == github-actions.current-branch"
        }
      ],
      "editor/title": [
        {
          "command": "github-actions.explorer.triggerRun",
          "when": "(githubActions:activeFile =~ /rdispatch/ || githubActions:activeFile =~ /wdispatch/) && resourceExtname =~ /\\.ya?ml/",
          "group": "navigation"
        }
      ],
      "view/item/context": [
        {
          "command": "github-actions.explorer.openWorkflowFile",
          "when": "viewItem =~ /workflow/"
        },
        {
          "command": "github-actions.workflow.pin",
          "group": "inline@1",
          "when": "viewItem =~ /workflow/ && viewItem =~ /pinnable/"
        },
        {
          "command": "github-actions.workflow.pin",
          "when": "viewItem =~ /workflow/ && viewItem =~ /pinnable/"
        },
        {
          "command": "github-actions.workflow.unpin",
          "group": "inline@2",
          "when": "viewItem =~ /workflow/ && viewItem =~ /pinned/"
        },
        {
          "command": "github-actions.workflow.unpin",
          "when": "viewItem =~ /workflow/ && viewItem =~ /pinned/"
        },
        {
          "command": "github-actions.explorer.triggerRun",
          "group": "inline@10",
          "when": "viewItem =~ /rdispatch/ || viewItem =~ /wdispatch/"
        },
        {
          "command": "github-actions.explorer.triggerRun",
          "when": "viewItem =~ /rdispatch/ || viewItem =~ /wdispatch/"
        },
        {
          "command": "github-actions.workflow.run.open",
          "when": "viewItem =~ /run\\s/",
          "group": "inline"
        },
        {
          "command": "github-actions.workflow.logs",
          "group": "inline",
          "when": "viewItem =~ /job/ && viewItem =~ /completed/"
        },
        {
          "command": "github-actions.step.logs",
          "group": "inline",
          "when": "viewItem =~ /step/ && viewItem =~ /completed/"
        },
        {
          "command": "github-actions.workflow.run.cancel",
          "when": "viewItem =~ /run/ && viewItem =~ /cancelable/"
        },
        {
          "command": "github-actions.workflow.run.rerun",
          "when": "viewItem =~ /run/ && viewItem =~ /rerunnable/"
        },
        {
          "command": "github-actions.settings.secret.add",
          "group": "inline",
          "when": "viewItem == 'secrets' || viewItem == 'environment-secrets'"
        },
        {
          "command": "github-actions.settings.secret.update",
          "when": "viewItem == 'repo-secret' || viewItem == 'env-secret'",
          "group": "inline@1"
        },
        {
          "command": "github-actions.settings.secret.copy",
          "when": "viewItem == 'repo-secret' || viewItem == 'env-secret' || viewItem == 'org-secret'",
          "group": "context"
        },
        {
          "command": "github-actions.settings.secret.delete",
          "when": "viewItem == 'repo-secret' || viewItem == 'env-secret' ",
          "group": "inline@2"
        },
        {
          "command": "github-actions.settings.variable.add",
          "group": "inline",
          "when": "viewItem == 'repo-variables' || viewItem == 'environment-variables'"
        },
        {
          "command": "github-actions.settings.variable.update",
          "group": "inline@1",
          "when": "viewItem == 'repo-variable' || viewItem == 'env-variable'"
        },
        {
          "command": "github-actions.settings.variable.delete",
          "group": "inline@2",
          "when": "viewItem == 'repo-variable' || viewItem == 'env-variable'"
        },
        {
          "command": "github-actions.settings.variable.copy-name",
          "when": "viewItem == 'repo-variable' || viewItem == 'env-variable' || viewItem == 'org-variable'",
          "group": "context"
        },
        {
          "command": "github-actions.settings.variable.copy-value",
          "when": "viewItem == 'repo-variable' || viewItem == 'env-variable' || viewItem == 'org-variable'",
          "group": "context"
        }
      ],
      "commandPalette": [
        {
          "command": "github-actions.explorer.openRun",
          "when": "false"
        },
        {
          "command": "github-actions.explorer.openWorkflowFile",
          "when": "false"
        },
        {
          "command": "github-actions.explorer.triggerRun",
          "when": "false"
        },
        {
          "command": "github-actions.workflow.run.open",
          "when": "false"
        },
        {
          "command": "github-actions.workflow.logs",
          "when": "false"
        },
        {
          "command": "github-actions.step.logs",
          "when": "false"
        },
        {
          "command": "github-actions.workflow.run.rerun",
          "when": "false"
        },
        {
          "command": "github-actions.workflow.run.cancel",
          "when": "false"
        },
        {
          "command": "github-actions.settings.secrets.manage",
          "when": "false"
        },
        {
          "command": "github-actions.settings.secret.add",
          "when": "false"
        },
        {
          "command": "github-actions.settings.secret.copy",
          "when": "false"
        },
        {
          "command": "github-actions.settings.secret.update",
          "when": "false"
        },
        {
          "command": "github-actions.settings.secret.delete",
          "when": "false"
        },
        {
          "command": "github-actions.settings.variable.add",
          "when": "false"
        },
        {
          "command": "github-actions.settings.variable.update",
          "when": "false"
        },
        {
          "command": "github-actions.settings.variable.delete",
          "when": "false"
        },
        {
          "command": "github-actions.settings.variable.copy-name",
          "when": "false"
        },
        {
          "command": "github-actions.settings.variable.copy-value",
          "when": "false"
        },
        {
          "command": "github-actions.workflow.pin",
          "when": "false"
        },
        {
          "command": "github-actions.workflow.unpin",
          "when": "false"
        },
        {
          "command": "github-actions.sign-in",
          "when": "false"
        }
      ]
    }
  },
  "scripts": {
    "esbuild": "node esbuild.mjs",
<<<<<<< HEAD
    "build": "npm run esbuild -- --production && npm run esbuild -- --production --web",
=======
    "build": "npm run clean && npm run esbuild -- --production && npm run esbuild -- --production --web",
>>>>>>> 904e8a5f
    "watch": "npm run esbuild -- --watch",
    "watch-web": "npm run esbuild -- --watch --web",
    "clean": "rimraf ./dist ./out",
    "package": "npm run clean && vsce package",
    "vscode:prepublish": "npm run build",
    "open-in-browser": "vscode-test-web --extensionDevelopmentPath=. .",
    "lint": "eslint",
    "lint-fix": "eslint --fix",
    "format": "prettier --write \"**/*.ts\"",
    "format-check": "prettier --check \"**/*.ts\"",
    "test": "cross-env NODE_OPTIONS=\"--experimental-vm-modules\" jest",
    "test-watch": "NODE_OPTIONS=\"--experimental-vm-modules\" jest --watch"
  },
  "devDependencies": {
    "@eslint/js": "^9.22.0",
    "@types/jest": "^29.0.3",
    "@types/libsodium-wrappers": "^0.7.10",
    "@types/node": "^20.17.23",
    "@types/uuid": "^3.4.6",
    "@types/vscode": "^1.95.0",
    "@vscode/test-web": "*",
    "@vscode/vsce": "^2.19.0",
    "cross-env": "^7.0.3",
    "esbuild": "^0.25.1",
    "esbuild-plugin-polyfill-node": "^0.3.0",
    "eslint": "^9.22.0",
    "eslint-config-prettier": "^10.1.1",
    "glob": "^11.0.1",
    "globals": "^16.0.0",
    "jest": "^29.0.3",
    "node-loader": "^0.6.0",
    "prettier": "^3.5.3",
    "rimraf": "^3.0.1",
    "source-map-loader": "^4.0.1",
    "ts-jest": "^29.0.3",
    "ts-loader": "^9.4.1",
    "typescript": "^5.8.2",
    "typescript-eslint": "^8.26.0"
  },
  "dependencies": {
    "@actions/languageserver": "*",
    "@actions/workflow-parser": "*",
<<<<<<< HEAD
    "@octokit/plugin-retry": "^7.1.4",
    "@octokit/plugin-throttling": "^9.4.0",
    "@octokit/request-error": "^6.1.7",
    "@octokit/rest": "^21.1.1",
    "@vscode/vsce": "^2.19.0",
=======
    "@octokit/rest": "^19.0.7",
>>>>>>> 904e8a5f
    "buffer": "^6.0.3",
    "crypto-browserify": "^3.12.0",
    "dayjs": "^1.11.7",
    "elliptic": "6.6.1",
    "libsodium-wrappers": "^0.7.10",
    "path-browserify": "^1.0.1",
    "ssh-config": "^3.0.0",
    "stream-browserify": "^3.0.0",
    "timers-browserify": "^2.0.12",
    "ts-pattern": "^5.6.2",
    "tunnel": "0.0.6",
    "util": "^0.12.1",
    "uuid": "^3.3.3",
    "vscode-languageclient": "^9.0.1",
    "vscode-uri": "^3.1.0"
  },
  "overrides": {
    "browserify-sign": {
      "elliptic": "6.6.1"
    },
    "create-ecdh": {
      "elliptic": "6.6.1"
    }
  }
}<|MERGE_RESOLUTION|>--- conflicted
+++ resolved
@@ -511,11 +511,7 @@
   },
   "scripts": {
     "esbuild": "node esbuild.mjs",
-<<<<<<< HEAD
-    "build": "npm run esbuild -- --production && npm run esbuild -- --production --web",
-=======
     "build": "npm run clean && npm run esbuild -- --production && npm run esbuild -- --production --web",
->>>>>>> 904e8a5f
     "watch": "npm run esbuild -- --watch",
     "watch-web": "npm run esbuild -- --watch --web",
     "clean": "rimraf ./dist ./out",
@@ -558,15 +554,11 @@
   "dependencies": {
     "@actions/languageserver": "*",
     "@actions/workflow-parser": "*",
-<<<<<<< HEAD
     "@octokit/plugin-retry": "^7.1.4",
     "@octokit/plugin-throttling": "^9.4.0",
     "@octokit/request-error": "^6.1.7",
     "@octokit/rest": "^21.1.1",
     "@vscode/vsce": "^2.19.0",
-=======
-    "@octokit/rest": "^19.0.7",
->>>>>>> 904e8a5f
     "buffer": "^6.0.3",
     "crypto-browserify": "^3.12.0",
     "dayjs": "^1.11.7",
