--- conflicted
+++ resolved
@@ -543,15 +543,8 @@
     "@types/libsodium-wrappers": "^0.7.10",
     "@types/node": "^20.17.23",
     "@types/uuid": "^3.4.6",
-<<<<<<< HEAD
-    "@types/vscode": "^1.72.0",
-    "@typescript-eslint/eslint-plugin": "^5.40.0",
-    "@typescript-eslint/parser": "^5.40.0",
+    "@types/vscode": "^1.95.0",
     "@vscode/test-web": "^0.0.69",
-=======
-    "@types/vscode": "^1.95.0",
-    "@vscode/test-web": "*",
->>>>>>> b2c15d8e
     "cross-env": "^7.0.3",
     "eslint": "^9.22.0",
     "eslint-config-prettier": "^10.1.1",
