{
  "name": "@github/vscode-github-actions",
  "displayName": "GitHub Actions",
  "publisher": "github",
  "icon": "resources/logo.png",
  "license": "MIT",
  "repository": {
    "url": "https://github.com/github/vscode-github-actions"
  },
  "description": "GitHub Actions workflows and runs for github.com hosted repositories in VS Code",
  "version": "0.27.2",
  "engines": {
    "vscode": "^1.98.0",
    "node": "^20.18.2"
  },
  "extensionKind": [
    "workspace"
  ],
  "capabilities": {
    "virtualWorkspaces": true
  },
  "categories": [
    "Other"
  ],
  "activationEvents": [
    "onView:workflows",
    "onView:settings",
    "workspaceContains:**/.github/workflows/**"
  ],
  "main": "./dist/extension-node.js",
  "browser": "./dist/extension-web.js",
  "contributes": {
    "languages": [
      {
        "id": "github-actions-workflow",
        "aliases": [
          "GitHub Actions Workflow"
        ],
        "filenamePatterns": [
          "**/.github/workflows/**/*.yml",
          "**/.github/workflows/**/*.yaml"
        ],
        "configuration": "./language/language-configuration.json",
        "icon": {
          "dark": "resources/icons/dark/lang.svg",
          "light": "resources/icons/light/lang.svg"
        }
      }
    ],
    "grammars": [
      {
        "language": "github-actions-workflow",
        "scopeName": "source.github-actions-workflow",
        "path": "./language/syntaxes/yaml.tmLanguage.json"
      },
      {
        "scopeName": "source.github-actions-workflow.github-actions-expression",
        "path": "./language/syntaxes/expressions.tmGrammar.json",
        "injectTo": [
          "source.github-actions-workflow"
        ]
      }
    ],
    "configuration": {
      "title": "GitHub Actions",
      "properties": {
        "github-actions.workflows.pinned.workflows": {
          "description": "Workflows to show in the status bar, identified by their paths",
          "type": "array",
          "scope": "window"
        },
        "github-actions.workflows.pinned.refresh.enabled": {
          "type": "boolean",
          "description": "Auto-refresh pinned workflows. Note: this uses polling and counts against your GitHub API rate limit",
          "default": false,
          "scope": "window"
        },
        "github-actions.workflows.pinned.refresh.interval": {
          "type": "number",
          "description": "Time to wait between calls to update pinned workflows in seconds",
          "default": 30,
          "scope": "window"
        },
        "github-actions.remote-name": {
          "type": "string",
          "description": "The name of the repository's git remote that points to GitHub",
          "default": "origin",
          "scope": "window"
        },
        "github-actions.use-enterprise": {
          "type": "boolean",
          "markdownDescription": "If this is set to true, use the auth provider for the GitHub Enterprise URL configured in `github-enterprise.uri`",
          "default": false,
          "scope": "window"
        }
      }
    },
    "commands": [
      {
        "command": "github-actions.explorer.refresh",
        "category": "GitHub Actions",
        "title": "Refresh",
        "icon": {
          "dark": "resources/icons/dark/refresh.svg",
          "light": "resources/icons/light/refresh.svg"
        }
      },
      {
        "command": "github-actions.explorer.current-branch.refresh",
        "category": "GitHub Actions",
        "title": "Refresh current branch",
        "icon": {
          "dark": "resources/icons/dark/refresh.svg",
          "light": "resources/icons/light/refresh.svg"
        }
      },
      {
        "command": "github-actions.explorer.openRun",
        "category": "GitHub Actions",
        "title": "Open workflow run",
        "when": "viewItem =~ /workflow/"
      },
      {
        "command": "github-actions.explorer.openWorkflowFile",
        "category": "GitHub Actions",
        "title": "Open workflow",
        "when": "viewItem =~ /workflow/"
      },
      {
        "command": "github-actions.explorer.triggerRun",
        "category": "GitHub Actions",
        "title": "Trigger workflow",
        "when": "viewItem =~ /workflow/ && viewItem =~ /dispatch/",
        "icon": {
          "dark": "resources/icons/dark/run.svg",
          "light": "resources/icons/light/run.svg"
        }
      },
      {
        "command": "github-actions.workflow.run.open",
        "category": "GitHub Actions",
        "title": "Open workflow run",
        "when": "viewItem =~ /run/",
        "icon": "$(globe)"
      },
      {
        "command": "github-actions.workflow.logs",
        "category": "GitHub Actions",
        "title": "View job logs",
        "when": "viewItem =~ /job/",
        "icon": {
          "dark": "resources/icons/dark/logs.svg",
          "light": "resources/icons/light/logs.svg"
        }
      },
      {
        "command": "github-actions.step.logs",
        "category": "GitHub Actions",
        "title": "View step logs",
        "when": "viewItem =~ /step/",
        "icon": "$(globe)"
      },
      {
        "command": "github-actions.workflow.run.rerun",
        "category": "GitHub Actions",
        "title": "Rerun workflow run",
        "when": "viewItem =~ /run/ && viewItem =~ /rerunnable/"
      },
      {
        "command": "github-actions.workflow.run.cancel",
        "category": "GitHub Actions",
        "title": "Cancel workflow run",
        "when": "viewItem =~ /run/ && viewItem =~ /cancelable/"
      },
      {
        "command": "github-actions.settings.secrets.manage",
        "category": "GitHub Actions",
        "title": "Add new secret",
        "icon": "$(globe)"
      },
      {
        "command": "github-actions.settings.secret.add",
        "category": "GitHub Actions",
        "title": "Add new secret",
        "icon": {
          "dark": "resources/icons/dark/add.svg",
          "light": "resources/icons/light/add.svg"
        }
      },
      {
        "command": "github-actions.settings.secret.copy",
        "category": "GitHub Actions",
        "title": "Copy secret name"
      },
      {
        "command": "github-actions.settings.secret.update",
        "category": "GitHub Actions",
        "title": "Update secret",
        "icon": {
          "dark": "resources/icons/dark/edit.svg",
          "light": "resources/icons/light/edit.svg"
        }
      },
      {
        "command": "github-actions.settings.secret.delete",
        "category": "GitHub Actions",
        "title": "Delete secret",
        "icon": {
          "dark": "resources/icons/dark/remove.svg",
          "light": "resources/icons/light/remove.svg"
        }
      },
      {
        "command": "github-actions.settings.variable.add",
        "category": "GitHub Actions",
        "title": "Add new variable",
        "icon": {
          "dark": "resources/icons/dark/add.svg",
          "light": "resources/icons/light/add.svg"
        }
      },
      {
        "command": "github-actions.settings.variable.update",
        "category": "GitHub Actions",
        "title": "Update variable",
        "icon": {
          "dark": "resources/icons/dark/edit.svg",
          "light": "resources/icons/light/edit.svg"
        }
      },
      {
        "command": "github-actions.settings.variable.delete",
        "category": "GitHub Actions",
        "title": "Delete variable",
        "icon": {
          "dark": "resources/icons/dark/remove.svg",
          "light": "resources/icons/light/remove.svg"
        }
      },
      {
        "command": "github-actions.settings.variable.copy-name",
        "category": "GitHub Actions",
        "title": "Copy variable name"
      },
      {
        "command": "github-actions.settings.variable.copy-value",
        "category": "GitHub Actions",
        "title": "Copy variable value"
      },
      {
        "command": "github-actions.workflow.pin",
        "category": "GitHub Actions",
        "title": "Pin workflow",
        "icon": "$(pin)"
      },
      {
        "command": "github-actions.workflow.unpin",
        "category": "GitHub Actions",
        "title": "Unpin workflow",
        "icon": "$(pinned)"
      },
      {
        "command": "github-actions.sign-in",
        "title": "Sign in to GitHub"
      }
    ],
    "views": {
      "github-actions": [
        {
          "id": "github-actions.current-branch",
          "name": "Current Branch",
          "when": "github-actions.internet-access && github-actions.signed-in && github-actions.has-repos"
        },
        {
          "id": "github-actions.workflows",
          "name": "Workflows",
          "when": "github-actions.internet-access && github-actions.signed-in && github-actions.has-repos"
        },
        {
          "id": "github-actions.settings",
          "name": "Settings",
          "when": "github-actions.internet-access && github-actions.signed-in && github-actions.has-repos"
        },
        {
          "id": "github-actions.empty-view",
          "name": "",
          "when": "!github-actions.internet-access || !github-actions.signed-in || !github-actions.has-repos"
        }
      ]
    },
    "viewsWelcome": [
      {
        "view": "github-actions.empty-view",
        "contents": "Sign in to GitHub to display runs, workflows, and configure Actions settings.\n[Sign in to GitHub](command:github-actions.sign-in)",
        "when": "!github-actions.signed-in"
      },
      {
        "view": "github-actions.empty-view",
        "contents": "Unable to connect to the GitHub API, please check your internet connection.\n[Refresh](command:github-actions.explorer.refresh)",
        "when": "github-actions.signed-in && !github-actions.internet-access"
      },
      {
        "view": "github-actions.empty-view",
        "contents": "No GitHub repositories found. Please open a folder that contains a GitHub repository.",
        "when": "github-actions.internet-access && github-actions.signed-in && !github-actions.has-repos"
      }
    ],
    "viewsContainers": {
      "activitybar": [
        {
          "id": "github-actions",
          "title": "GitHub Actions",
          "icon": "resources/icons/light/explorer.svg"
        }
      ]
    },
    "menus": {
      "view/title": [
        {
          "command": "github-actions.explorer.refresh",
          "group": "navigation",
          "when": "view == github-actions.workflows || view == github-actions.settings"
        },
        {
          "command": "github-actions.explorer.current-branch.refresh",
          "group": "navigation",
          "when": "view == github-actions.current-branch"
        }
      ],
      "editor/title": [
        {
          "command": "github-actions.explorer.triggerRun",
          "when": "(githubActions:activeFile =~ /rdispatch/ || githubActions:activeFile =~ /wdispatch/) && resourceExtname =~ /\\.ya?ml/",
          "group": "navigation"
        }
      ],
      "view/item/context": [
        {
          "command": "github-actions.explorer.openWorkflowFile",
          "when": "viewItem =~ /workflow/"
        },
        {
          "command": "github-actions.workflow.pin",
          "group": "inline@1",
          "when": "viewItem =~ /workflow/ && viewItem =~ /pinnable/"
        },
        {
          "command": "github-actions.workflow.pin",
          "when": "viewItem =~ /workflow/ && viewItem =~ /pinnable/"
        },
        {
          "command": "github-actions.workflow.unpin",
          "group": "inline@2",
          "when": "viewItem =~ /workflow/ && viewItem =~ /pinned/"
        },
        {
          "command": "github-actions.workflow.unpin",
          "when": "viewItem =~ /workflow/ && viewItem =~ /pinned/"
        },
        {
          "command": "github-actions.explorer.triggerRun",
          "group": "inline@10",
          "when": "viewItem =~ /rdispatch/ || viewItem =~ /wdispatch/"
        },
        {
          "command": "github-actions.explorer.triggerRun",
          "when": "viewItem =~ /rdispatch/ || viewItem =~ /wdispatch/"
        },
        {
          "command": "github-actions.workflow.run.open",
          "when": "viewItem =~ /run\\s/",
          "group": "inline"
        },
        {
          "command": "github-actions.workflow.logs",
          "group": "inline",
          "when": "viewItem =~ /job/ && viewItem =~ /completed/"
        },
        {
          "command": "github-actions.step.logs",
          "group": "inline",
          "when": "viewItem =~ /step/ && viewItem =~ /completed/"
        },
        {
          "command": "github-actions.workflow.run.cancel",
          "when": "viewItem =~ /run/ && viewItem =~ /cancelable/"
        },
        {
          "command": "github-actions.workflow.run.rerun",
          "when": "viewItem =~ /run/ && viewItem =~ /rerunnable/"
        },
        {
          "command": "github-actions.settings.secret.add",
          "group": "inline",
          "when": "viewItem == 'secrets' || viewItem == 'environment-secrets'"
        },
        {
          "command": "github-actions.settings.secret.update",
          "when": "viewItem == 'repo-secret' || viewItem == 'env-secret'",
          "group": "inline@1"
        },
        {
          "command": "github-actions.settings.secret.copy",
          "when": "viewItem == 'repo-secret' || viewItem == 'env-secret' || viewItem == 'org-secret'",
          "group": "context"
        },
        {
          "command": "github-actions.settings.secret.delete",
          "when": "viewItem == 'repo-secret' || viewItem == 'env-secret' ",
          "group": "inline@2"
        },
        {
          "command": "github-actions.settings.variable.add",
          "group": "inline",
          "when": "viewItem == 'repo-variables' || viewItem == 'environment-variables'"
        },
        {
          "command": "github-actions.settings.variable.update",
          "group": "inline@1",
          "when": "viewItem == 'repo-variable' || viewItem == 'env-variable'"
        },
        {
          "command": "github-actions.settings.variable.delete",
          "group": "inline@2",
          "when": "viewItem == 'repo-variable' || viewItem == 'env-variable'"
        },
        {
          "command": "github-actions.settings.variable.copy-name",
          "when": "viewItem == 'repo-variable' || viewItem == 'env-variable' || viewItem == 'org-variable'",
          "group": "context"
        },
        {
          "command": "github-actions.settings.variable.copy-value",
          "when": "viewItem == 'repo-variable' || viewItem == 'env-variable' || viewItem == 'org-variable'",
          "group": "context"
        }
      ],
      "commandPalette": [
        {
          "command": "github-actions.explorer.openRun",
          "when": "false"
        },
        {
          "command": "github-actions.explorer.openWorkflowFile",
          "when": "false"
        },
        {
          "command": "github-actions.explorer.triggerRun",
          "when": "false"
        },
        {
          "command": "github-actions.workflow.run.open",
          "when": "false"
        },
        {
          "command": "github-actions.workflow.logs",
          "when": "false"
        },
        {
          "command": "github-actions.step.logs",
          "when": "false"
        },
        {
          "command": "github-actions.workflow.run.rerun",
          "when": "false"
        },
        {
          "command": "github-actions.workflow.run.cancel",
          "when": "false"
        },
        {
          "command": "github-actions.settings.secrets.manage",
          "when": "false"
        },
        {
          "command": "github-actions.settings.secret.add",
          "when": "false"
        },
        {
          "command": "github-actions.settings.secret.copy",
          "when": "false"
        },
        {
          "command": "github-actions.settings.secret.update",
          "when": "false"
        },
        {
          "command": "github-actions.settings.secret.delete",
          "when": "false"
        },
        {
          "command": "github-actions.settings.variable.add",
          "when": "false"
        },
        {
          "command": "github-actions.settings.variable.update",
          "when": "false"
        },
        {
          "command": "github-actions.settings.variable.delete",
          "when": "false"
        },
        {
          "command": "github-actions.settings.variable.copy-name",
          "when": "false"
        },
        {
          "command": "github-actions.settings.variable.copy-value",
          "when": "false"
        },
        {
          "command": "github-actions.workflow.pin",
          "when": "false"
        },
        {
          "command": "github-actions.workflow.unpin",
          "when": "false"
        },
        {
          "command": "github-actions.sign-in",
          "when": "false"
        }
      ]
    }
  },
  "scripts": {
    "clean": "rimraf ./dist ./out",
    "package": "npm run clean && vsce package",
    "build": "webpack --mode production",
    "vscode:prepublish": "npm run build",
    "watch": "webpack --watch --mode development --env esbuild",
    "open-in-browser": "vscode-test-web --extensionDevelopmentPath=. .",
    "lint": "eslint",
    "lint-fix": "eslint --fix",
    "format": "prettier --write \"**/*.ts\"",
    "format-check": "prettier --check \"**/*.ts\"",
    "test": "cross-env NODE_OPTIONS=\"--experimental-vm-modules\" jest",
    "test-watch": "NODE_OPTIONS=\"--experimental-vm-modules\" jest --watch"
  },
  "devDependencies": {
    "@eslint/js": "^9.22.0",
    "@types/jest": "^29.0.3",
    "@types/libsodium-wrappers": "^0.7.10",
    "@types/node": "^20.17.23",
    "@types/uuid": "^3.4.6",
    "@types/vscode": "^1.95.0",
    "@vscode/test-web": "^0.0.69",
    "cross-env": "^7.0.3",
    "eslint": "^9.22.0",
    "eslint-config-prettier": "^10.1.1",
    "jest": "^29.0.3",
    "node-loader": "^0.6.0",
    "prettier": "^3.5.3",
    "rimraf": "^3.0.1",
    "source-map-loader": "^4.0.1",
    "ts-jest": "^29.0.3",
    "ts-loader": "^9.4.1",
    "typescript": "^5.8.2",
    "typescript-eslint": "^8.26.0",
    "webpack": "^5.96.1",
    "webpack-cli": "^4.10.0"
  },
  "dependencies": {
<<<<<<< HEAD
    "@actions/languageserver": "^0.3.17",
    "@actions/workflow-parser": "^0.3.17",
=======
    "@actions/languageserver": "*",
    "@actions/workflow-parser": "*",
    "@octokit/plugin-retry": "^7.1.4",
    "@octokit/plugin-throttling": "^9.4.0",
>>>>>>> 119ec4ad
    "@octokit/rest": "^21.1.1",
    "@vscode/vsce": "^2.19.0",
    "buffer": "^6.0.3",
    "crypto-browserify": "^3.12.0",
    "dayjs": "^1.11.7",
    "elliptic": "6.6.1",
    "libsodium-wrappers": "^0.7.10",
    "path-browserify": "^1.0.1",
    "ssh-config": "^3.0.0",
    "stream-browserify": "^3.0.0",
    "timers-browserify": "^2.0.12",
    "ts-pattern": "^5.6.2",
    "tunnel": "0.0.6",
    "util": "^0.12.1",
    "uuid": "^3.3.3",
    "vscode-languageclient": "^8.0.2"
  },
  "overrides": {
    "browserify-sign": {
      "elliptic": "6.6.1"
    },
    "create-ecdh": {
      "elliptic": "6.6.1"
    }
  }
}<|MERGE_RESOLUTION|>--- conflicted
+++ resolved
@@ -561,15 +561,10 @@
     "webpack-cli": "^4.10.0"
   },
   "dependencies": {
-<<<<<<< HEAD
-    "@actions/languageserver": "^0.3.17",
-    "@actions/workflow-parser": "^0.3.17",
-=======
     "@actions/languageserver": "*",
     "@actions/workflow-parser": "*",
     "@octokit/plugin-retry": "^7.1.4",
     "@octokit/plugin-throttling": "^9.4.0",
->>>>>>> 119ec4ad
     "@octokit/rest": "^21.1.1",
     "@vscode/vsce": "^2.19.0",
     "buffer": "^6.0.3",
