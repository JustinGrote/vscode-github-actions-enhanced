--- conflicted
+++ resolved
@@ -5,14 +5,11 @@
       "version": "latest"
     }
   },
-<<<<<<< HEAD
   "extensions": ["ms-vscode-remote.remote-containers"],
-=======
   "hostRequirements": {
     "cpus": 32,
     "memory": "8gb"
- },
->>>>>>> eb99f975
+  },
   "customizations": {
     "codespaces": {
       "repositories": {
