/* eslint-disable @typescript-eslint/no-explicit-any */
import {Octokit} from "@octokit/rest";
import {version} from "../../package.json";
import {getGitHubApiUri} from "../configuration/configuration";
import {throttling} from "@octokit/plugin-throttling";
import {retry} from "@octokit/plugin-retry";
<<<<<<< HEAD

export const userAgent = `VS Code GitHub Actions (${version})`;

const GhaOctokit = Octokit.plugin(throttling, retry);
=======
import {conditionalRequest} from "./conditionalRequests";

export const userAgent = `VS Code GitHub Actions (${version})`;

const GhaOctokit = Octokit.plugin(conditionalRequest, throttling, retry);
>>>>>>> 2213e60b
export type GhaOctokit = InstanceType<typeof GhaOctokit>;

export function getClient(token: string) {
  return new GhaOctokit({
    auth: token,
    userAgent: userAgent,
    baseUrl: getGitHubApiUri(),
    throttle: {
      onRateLimit: (retryAfter, options, octokit) => {
<<<<<<< HEAD
        octokit.log.warn(
          `Request quota exhausted for request ${options.method} ${options.url}. Retrying after ${retryAfter} seconds.`
        );

        if (options.request.retryCount === 0) {
          // only retries once
=======
        octokit.log.warn(`Request quota exhausted for request ${options.method} ${options.url}.`);

        if (options.request.retryCount === 0) {
          octokit.log.info(`Retrying after ${retryAfter} seconds.`);
>>>>>>> 2213e60b
          return true;
        }
      },
      onSecondaryRateLimit: (retryAfter, options, octokit) => {
        octokit.log.warn(
          `Abuse detected for request ${options.method} ${options.url}. Retrying after ${retryAfter} seconds.`
        );
      }
    }
  });
}<|MERGE_RESOLUTION|>--- conflicted
+++ resolved
@@ -1,21 +1,13 @@
-/* eslint-disable @typescript-eslint/no-explicit-any */
 import {Octokit} from "@octokit/rest";
 import {version} from "../../package.json";
 import {getGitHubApiUri} from "../configuration/configuration";
 import {throttling} from "@octokit/plugin-throttling";
 import {retry} from "@octokit/plugin-retry";
-<<<<<<< HEAD
-
-export const userAgent = `VS Code GitHub Actions (${version})`;
-
-const GhaOctokit = Octokit.plugin(throttling, retry);
-=======
 import {conditionalRequest} from "./conditionalRequests";
 
 export const userAgent = `VS Code GitHub Actions (${version})`;
 
 const GhaOctokit = Octokit.plugin(conditionalRequest, throttling, retry);
->>>>>>> 2213e60b
 export type GhaOctokit = InstanceType<typeof GhaOctokit>;
 
 export function getClient(token: string) {
@@ -25,19 +17,10 @@
     baseUrl: getGitHubApiUri(),
     throttle: {
       onRateLimit: (retryAfter, options, octokit) => {
-<<<<<<< HEAD
-        octokit.log.warn(
-          `Request quota exhausted for request ${options.method} ${options.url}. Retrying after ${retryAfter} seconds.`
-        );
-
-        if (options.request.retryCount === 0) {
-          // only retries once
-=======
         octokit.log.warn(`Request quota exhausted for request ${options.method} ${options.url}.`);
 
         if (options.request.retryCount === 0) {
           octokit.log.info(`Retrying after ${retryAfter} seconds.`);
->>>>>>> 2213e60b
           return true;
         }
       },
