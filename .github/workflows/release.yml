--- conflicted
+++ resolved
@@ -7,21 +7,17 @@
     inputs:
       version:
         required: true
-<<<<<<< HEAD
         type: choice
         description: "What type of release is this"
         options:
           - "major"
           - "minor"
           - "patch"
-=======
-        description: "Version to bump `package.json` to (format: x.y.z)"
       update-language-server: 
         required: true
         description: "Update the language server to the latest version?"
         type: boolean
 
->>>>>>> 0ecfc1e7
 
 jobs:
   create-release-pr:
@@ -55,10 +51,7 @@
 
           git push --set-upstream origin release/$NEW_VERSION
 
-<<<<<<< HEAD
           echo "new_version=$NEW_VERSION" >> $GITHUB_ENV
-=======
-          git push --set-upstream origin release/${{ inputs.version }}
       
       - name: Update language server
         if: ${{ inputs.update-language-server }}
@@ -69,9 +62,8 @@
 
       - uses: stefanzweifel/git-auto-commit-action@v4
         with: 
-          branch: release/${{ inputs.version }}
+          branch: release/${{ env.new_version }}
         if: ${{ inputs.update-language-server }}
->>>>>>> 0ecfc1e7
 
       - name: Create PR
         run: |
