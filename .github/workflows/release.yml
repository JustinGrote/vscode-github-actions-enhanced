name: Create release PR

run-name: Create release PR for new ${{ github.event.inputs.version }} version

on:
  workflow_dispatch:
    inputs:
      version:
        required: true
        type: choice
        description: "What type of release is this"
        options:
          - "major"
          - "minor"
          - "patch"
      update-language-server: 
        required: true
        description: "Update the language server to the latest version?"
        type: boolean


jobs:
  create-release-pr:
    name: Create release PR

    runs-on: ubuntu-latest

    permissions:
      contents: write
      pull-requests: write

    steps:
      - uses: actions/checkout@v3

      - uses: actions/setup-node@v3
        with:
          node-version: "16"

      - name: Bump version and push
        run: |
          git config --global user.email "github-actions@github.com"
          git config --global user.name "GitHub Actions"

          NEW_VERSION=$(./script/workflows/increment-version.sh ${{ inputs.version }})

          git checkout -b release/$NEW_VERSION

          npm version $NEW_VERSION --no-git-tag-version
          git add package.json package-lock.json
          git commit -m "Release extension version $NEW_VERSION"

          git push --set-upstream origin release/$NEW_VERSION

          echo "new_version=$NEW_VERSION" >> $GITHUB_ENV
      
      - name: Update language server
        if: ${{ inputs.update-language-server }}
        run: |
          npm install @actions/languageserver@latest @actions/workflow-parser@latest --workspaces=false
          git checkout -- package.json
          npm i

      - uses: stefanzweifel/git-auto-commit-action@3ea6ae190baf489ba007f7c92608f33ce20ef04a
        with: 
          branch: release/${{ env.new_version }}
        if: ${{ inputs.update-language-server }}

      - name: Create PR
        run: |
          LAST_PR=$(gh pr list --repo ${{ github.repository }} --limit 1 --state merged --search "Release version" --json number | jq -r '.[0].number')
          RELEASE_NOTES=$(./scripts/workflows/release-notes.sh $LAST_PR ${{ env.new_version }})
          gh pr create \
            --title "Release version ${{ env.new_version }}" \
<<<<<<< HEAD
            --body $RELEASE_NOTES \
=======
            --body "Release version ${{ env.new_version }}" \
>>>>>>> 0ff1a038
            --base main \
            --head release/${{ env.new_version }}
        env:
          GH_TOKEN: ${{ secrets.GITHUB_TOKEN }}<|MERGE_RESOLUTION|>--- conflicted
+++ resolved
@@ -71,11 +71,7 @@
           RELEASE_NOTES=$(./scripts/workflows/release-notes.sh $LAST_PR ${{ env.new_version }})
           gh pr create \
             --title "Release version ${{ env.new_version }}" \
-<<<<<<< HEAD
             --body $RELEASE_NOTES \
-=======
-            --body "Release version ${{ env.new_version }}" \
->>>>>>> 0ff1a038
             --base main \
             --head release/${{ env.new_version }}
         env:
